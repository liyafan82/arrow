--- conflicted
+++ resolved
@@ -155,15 +155,10 @@
     byte[] id1Hash = pLink.hash(id1);
     assert id1Hash != null;
     System.out.println("Plasma java client hash test success.");
-<<<<<<< HEAD
-    boolean exsit = pLink.contains(id2);
-    assert exsit;
-    byte[] id3 = new byte[20];
-=======
+    
     boolean exist = pLink.contains(id2);
     assert exist;
-    byte[] id3 =  new byte[20];
->>>>>>> 4634c89f
+    byte[] id3 = new byte[20];
     Arrays.fill(id3, (byte)3);
     boolean notExist = pLink.contains(id3);
     assert !notExist;
